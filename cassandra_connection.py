''' This module is used to connect the cassandra database

class       : CassandraCluster
functions   : cassandra_session (Creates session for the given credentials)
              pandas_result_set (returns pandas df for the given query)
              cluster_shutdown (close the connection)
'''
# Created on: Oct 10 2020
# @author: Nagaraj

import base64
import logging.config
from contextlib import contextmanager

import pandas as pd
from cassandra.auth import PlainTextAuthProvider
from cassandra.cluster import Cluster
from cassandra.policies import DCAwareRoundRobinPolicy

logger = logging.getLogger(__name__)


class CassandraCluster:
    '''CassandraCluster for cassandra operations like
<<<<<<< HEAD
    create connection, execute query, close connections etc.

    Attributes
    ----------
        ip_address (str): IP address of cassandra server
        port (int): Port number to connect cassandra server
        user (str): Username to connect cassandra server
        pwd (str): Encoded password to connect cassandra server
        cluster (obj): Cassandra cluster object. Defaults to None
        session (obj): Cassandra session object. Defaults to None
        logger (obj): Logger object

    Methods
    -------

    connect_cassandra(self, keyspace):
        Connects cassandra using object parameters

        Yields:
            obj: yields CassandraCluster class object
=======
        create connection, execute query, close connections etc.

    Attributes
    ----------
    ip_address (str): IP address of cassandra server
    port (int): Port number to connect cassandra server
    user (str): Username to connect cassandra server
    pwd (str): Encoded password to connect cassandra server

    Methods
    -------
    cassandra_cluster(self)
        Connects to cassandra cluster

        Returns:
            cluster object: Connects cassandra server
                                based on the object parameters
                                and returns cassandra cluster object


    cassandra_session(cluster, keyspace)
        Creates cassandra cluster session for the given keyspace and cluster

        Args:
            cluster (cluster object): Cassandra cluster object for
                                            the cassandra server
            keyspace (str): Keyspace value (Database)

        Returns:
            session object: Returns session object for the given keyspace

>>>>>>> a1f24548

    query_result_set_to_pandas(session, query)
        Creates result set as pandas dataframe for the given query

        Args:
            session (cassandra session object): Session object for the keyspace
            query (str): Query to be executed on cassandra server

        Returns:
            dataframe: Result set as pandas dataframe

<<<<<<< HEAD
=======

>>>>>>> a1f24548
    query_result_set_to_file(self, session, query, file_location,
                                 file_type='parquet')
        Writes the result set into a file (Parquet or csv)

        Args:
            session (cassandra session object): Session object for the keyspace
            query (str): Query to be executed on cassandra server
            path (str): Folder location for the file to be saved
            filename (str): Name of the fileau
            file_type (str, optional): Extension of file. Defaults to 'parquet'
<<<<<<< HEAD
=======


    cluster_shutdown(self, cluster)
        Shutdown the cassandra cluster

        Args:
            cluster (cassandra cluster object): Cassandra cluster object for
                                                        the cassandra server

>>>>>>> a1f24548
    '''

    def __init__(self, ip_address, port, user, pwd):
        '''Constructs all necessary attributes for cassandra connection

        Args:
            ip_address (str): IP address of cassandra server
            port (int): Port number to connect cassandra server
            user (str): Username to connect cassandra server
            pwd (str): Encoded password to connect cassandra server
        '''
        self.logger = logging.getLogger(__name__)
        self.ip_address = ip_address
        self.port = port
        self.user = user
        self.pwd = pwd
        self.cluster = None
<<<<<<< HEAD
        self.session = None
        self.logger.debug(self)

    @contextmanager
    def connect_cassandra(self, keyspace):
        '''Connects cassandra using class parameters

        Yields:
            obj: yields class object
        '''

        try:
            auth_provider = PlainTextAuthProvider(username=self.user,
                                                  password=base64.b64decode(
                                                      self.pwd).decode())

            self.cluster = Cluster(
                contact_points=[self.ip_address],
                load_balancing_policy=DCAwareRoundRobinPolicy(
                    local_dc='datacenter1'),
                port=self.port,
                auth_provider=auth_provider,
                control_connection_timeout=100,
                protocol_version=3,)

            self.logger.debug(self.cluster)

            self.session = self.cluster.connect()
            self.session.set_keyspace(keyspace)
            self.logger.info('Cassandra connection is established.')

            yield self
        finally:
            if not self.cluster.is_shutdown:
                self.cluster.shutdown()
                self.logger.info('Cassandra connection is closed.')

    @staticmethod
    def query_result_set_to_pandas(session, query):
        '''Creates result set as pandas dataframe for the given query

        Args:
            session (cassandra session object): Session object for the keyspace
            query (str): Query to be executed on cassandra server

        Returns:
            dataframe: Result set as pandas dataframe
        '''
=======
        self.logger.debug(self)

    def __enter__(self):
        auth_provider = PlainTextAuthProvider(
            username=self.user, password=base64.b64decode(self.pwd).decode())

        self.cluster = Cluster(contact_points=[self.ip_address],
                               load_balancing_policy=DCAwareRoundRobinPolicy(
            local_dc='datacenter1'),
            port=self.port, auth_provider=auth_provider,
            control_connection_timeout=100, protocol_version=3)

        self.logger.debug(self.cluster)

        return self

    def __exit__(self, exc_type, exc_val, exc_tb):
        if not self.cluster.is_shutdown:
            self.cluster.shutdown()

    def cassandra_cluster(self):
        '''Connects to cassandra cluster

        Returns:
            cluster object: Connects cassandra server
                                based on the object parameters
                                and returns cassandra cluster object
        '''
        auth_provider = PlainTextAuthProvider(
            username=self.user, password=base64.b64decode(self.pwd).decode())

        cluster = Cluster(contact_points=[self.ip_address],
                          load_balancing_policy=DCAwareRoundRobinPolicy(
                              local_dc='datacenter1'),
                          port=self.port, auth_provider=auth_provider,
                          control_connection_timeout=100, protocol_version=3)

        self.logger.debug(cluster)

        return cluster

    @staticmethod
    def cassandra_session(cluster, keyspace):
        '''Creates cassandra cluster session for the given keyspace and cluster

        Args:
            cluster (cluster object): Cassandra cluster object for
                                            the cassandra server
            keyspace (str): Keyspace value (Database)

        Returns:
            session object: Returns session object for the given keyspace
        '''

        session = cluster.connect()
        session.set_keyspace(keyspace)
        logger.info('Cassandra connection is established.')
        return session

    @staticmethod
    def query_result_set_to_pandas(session, query):
        '''Creates result set as pandas dataframe for the given query

        Args:
            session (cassandra session object): Session object for the keyspace
            query (str): Query to be executed on cassandra server

        Returns:
            dataframe: Result set as pandas dataframe
        '''
>>>>>>> a1f24548
        # Reference:
        # https://groups.google.com/a/lists.datastax.com/g/python-driver-user/c/1v-KHtyA0Zs
        # https://www.thetopsites.net/article/59318754.shtml

        def pandas_factory(colnames, rows):
            return pd.DataFrame(rows, columns=colnames)

        session.row_factory = pandas_factory
        session.default_fetch_size = None

        result = session.execute(query, timeout=None)
        dataframe = result._current_rows
<<<<<<< HEAD

        return dataframe

    def query_result_set_to_file(self, session, query,
                                 file_location, file_type='parquet'):
=======

        return dataframe

    def query_result_set_to_file(self, session, query, file_location,
                                 file_type='parquet'):
>>>>>>> a1f24548
        '''Writes the result set into a file (Parquet or csv)

        Args:
            session (cassandra session object): Session object for the keyspace
            query (str): Query to be executed on cassandra server
            path (str): Folder location for the file to be saved
<<<<<<< HEAD
            filename (str): Name of the file
            file_type (str, optional): Extension of file. Defaults to 'parquet'
        '''

        dataframe = self.query_result_set_to_pandas(session, query)
        if file_type == 'parquet':
            dataframe.to_parquet(f'{file_location}.parquet', index=False)
            self.logger.debug(f'File - {file_location}.parquet is saved')
        elif file_type == 'csv':
            dataframe.to_csv(f'{file_location}.csv', index=False)
            self.logger.debug(f'File - {file_location}.csv is saved')
        else:
            self.logger.info(f'File type - {file_type} is not allowed')
=======
            filename (str): Name of the fileau
            file_type (str, optional): Extension of file. Defaults to 'parquet'
        '''

        dataframe = self.query_result_set_to_pandas(session, query)
        if file_type == 'parquet':
            dataframe.to_parquet(f'{file_location}.parquet', index=False)
            self.logger.debug(f'File - {file_location}.parquet is saved')
        elif file_type == 'csv':
            dataframe.to_csv(f'{file_location}.csv', index=False)
            self.logger.debug(f'File - {file_location}.csv is saved')
        else:
            self.logger.info(f'File type - {file_type} is not allowed')

    def cluster_shutdown(self, cluster):
        '''Shutdown the cassandra cluster

        Args:
            cluster (cassandra cluster object): Cassandra cluster object for
                                                        the cassandra server
        '''
        if not cluster.is_shutdown:
            cluster.shutdown()
            self.logger.info('Cassandra cluster is shutdown')
>>>>>>> a1f24548

    def __repr__(self):
        return f'''CassandraCluster('{self.ip_address}', {self.port},
                                        '{self.user}', '{self.pwd}')'''<|MERGE_RESOLUTION|>--- conflicted
+++ resolved
@@ -22,7 +22,6 @@
 
 class CassandraCluster:
     '''CassandraCluster for cassandra operations like
-<<<<<<< HEAD
     create connection, execute query, close connections etc.
 
     Attributes
@@ -43,39 +42,6 @@
 
         Yields:
             obj: yields CassandraCluster class object
-=======
-        create connection, execute query, close connections etc.
-
-    Attributes
-    ----------
-    ip_address (str): IP address of cassandra server
-    port (int): Port number to connect cassandra server
-    user (str): Username to connect cassandra server
-    pwd (str): Encoded password to connect cassandra server
-
-    Methods
-    -------
-    cassandra_cluster(self)
-        Connects to cassandra cluster
-
-        Returns:
-            cluster object: Connects cassandra server
-                                based on the object parameters
-                                and returns cassandra cluster object
-
-
-    cassandra_session(cluster, keyspace)
-        Creates cassandra cluster session for the given keyspace and cluster
-
-        Args:
-            cluster (cluster object): Cassandra cluster object for
-                                            the cassandra server
-            keyspace (str): Keyspace value (Database)
-
-        Returns:
-            session object: Returns session object for the given keyspace
-
->>>>>>> a1f24548
 
     query_result_set_to_pandas(session, query)
         Creates result set as pandas dataframe for the given query
@@ -87,10 +53,6 @@
         Returns:
             dataframe: Result set as pandas dataframe
 
-<<<<<<< HEAD
-=======
-
->>>>>>> a1f24548
     query_result_set_to_file(self, session, query, file_location,
                                  file_type='parquet')
         Writes the result set into a file (Parquet or csv)
@@ -101,18 +63,6 @@
             path (str): Folder location for the file to be saved
             filename (str): Name of the fileau
             file_type (str, optional): Extension of file. Defaults to 'parquet'
-<<<<<<< HEAD
-=======
-
-
-    cluster_shutdown(self, cluster)
-        Shutdown the cassandra cluster
-
-        Args:
-            cluster (cassandra cluster object): Cassandra cluster object for
-                                                        the cassandra server
-
->>>>>>> a1f24548
     '''
 
     def __init__(self, ip_address, port, user, pwd):
@@ -130,7 +80,6 @@
         self.user = user
         self.pwd = pwd
         self.cluster = None
-<<<<<<< HEAD
         self.session = None
         self.logger.debug(self)
 
@@ -179,78 +128,6 @@
         Returns:
             dataframe: Result set as pandas dataframe
         '''
-=======
-        self.logger.debug(self)
-
-    def __enter__(self):
-        auth_provider = PlainTextAuthProvider(
-            username=self.user, password=base64.b64decode(self.pwd).decode())
-
-        self.cluster = Cluster(contact_points=[self.ip_address],
-                               load_balancing_policy=DCAwareRoundRobinPolicy(
-            local_dc='datacenter1'),
-            port=self.port, auth_provider=auth_provider,
-            control_connection_timeout=100, protocol_version=3)
-
-        self.logger.debug(self.cluster)
-
-        return self
-
-    def __exit__(self, exc_type, exc_val, exc_tb):
-        if not self.cluster.is_shutdown:
-            self.cluster.shutdown()
-
-    def cassandra_cluster(self):
-        '''Connects to cassandra cluster
-
-        Returns:
-            cluster object: Connects cassandra server
-                                based on the object parameters
-                                and returns cassandra cluster object
-        '''
-        auth_provider = PlainTextAuthProvider(
-            username=self.user, password=base64.b64decode(self.pwd).decode())
-
-        cluster = Cluster(contact_points=[self.ip_address],
-                          load_balancing_policy=DCAwareRoundRobinPolicy(
-                              local_dc='datacenter1'),
-                          port=self.port, auth_provider=auth_provider,
-                          control_connection_timeout=100, protocol_version=3)
-
-        self.logger.debug(cluster)
-
-        return cluster
-
-    @staticmethod
-    def cassandra_session(cluster, keyspace):
-        '''Creates cassandra cluster session for the given keyspace and cluster
-
-        Args:
-            cluster (cluster object): Cassandra cluster object for
-                                            the cassandra server
-            keyspace (str): Keyspace value (Database)
-
-        Returns:
-            session object: Returns session object for the given keyspace
-        '''
-
-        session = cluster.connect()
-        session.set_keyspace(keyspace)
-        logger.info('Cassandra connection is established.')
-        return session
-
-    @staticmethod
-    def query_result_set_to_pandas(session, query):
-        '''Creates result set as pandas dataframe for the given query
-
-        Args:
-            session (cassandra session object): Session object for the keyspace
-            query (str): Query to be executed on cassandra server
-
-        Returns:
-            dataframe: Result set as pandas dataframe
-        '''
->>>>>>> a1f24548
         # Reference:
         # https://groups.google.com/a/lists.datastax.com/g/python-driver-user/c/1v-KHtyA0Zs
         # https://www.thetopsites.net/article/59318754.shtml
@@ -263,26 +140,17 @@
 
         result = session.execute(query, timeout=None)
         dataframe = result._current_rows
-<<<<<<< HEAD
-
         return dataframe
 
     def query_result_set_to_file(self, session, query,
                                  file_location, file_type='parquet'):
-=======
 
-        return dataframe
-
-    def query_result_set_to_file(self, session, query, file_location,
-                                 file_type='parquet'):
->>>>>>> a1f24548
         '''Writes the result set into a file (Parquet or csv)
 
         Args:
             session (cassandra session object): Session object for the keyspace
             query (str): Query to be executed on cassandra server
             path (str): Folder location for the file to be saved
-<<<<<<< HEAD
             filename (str): Name of the file
             file_type (str, optional): Extension of file. Defaults to 'parquet'
         '''
@@ -296,32 +164,6 @@
             self.logger.debug(f'File - {file_location}.csv is saved')
         else:
             self.logger.info(f'File type - {file_type} is not allowed')
-=======
-            filename (str): Name of the fileau
-            file_type (str, optional): Extension of file. Defaults to 'parquet'
-        '''
-
-        dataframe = self.query_result_set_to_pandas(session, query)
-        if file_type == 'parquet':
-            dataframe.to_parquet(f'{file_location}.parquet', index=False)
-            self.logger.debug(f'File - {file_location}.parquet is saved')
-        elif file_type == 'csv':
-            dataframe.to_csv(f'{file_location}.csv', index=False)
-            self.logger.debug(f'File - {file_location}.csv is saved')
-        else:
-            self.logger.info(f'File type - {file_type} is not allowed')
-
-    def cluster_shutdown(self, cluster):
-        '''Shutdown the cassandra cluster
-
-        Args:
-            cluster (cassandra cluster object): Cassandra cluster object for
-                                                        the cassandra server
-        '''
-        if not cluster.is_shutdown:
-            cluster.shutdown()
-            self.logger.info('Cassandra cluster is shutdown')
->>>>>>> a1f24548
 
     def __repr__(self):
         return f'''CassandraCluster('{self.ip_address}', {self.port},
